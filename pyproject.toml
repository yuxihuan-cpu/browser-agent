[project]
name = "browser-use"
description = "Make websites accessible for AI agents"
authors = [{ name = "Gregor Zunic" }]
version = "0.7.3"
readme = "README.md"
requires-python = ">=3.11,<4.0"
classifiers = [
    "Programming Language :: Python :: 3",
    "License :: OSI Approved :: MIT License",
    "Operating System :: OS Independent",
]
dependencies = [
    "aiofiles>=24.1.0",
    "aiohttp==3.12.15",
    "anyio>=4.9.0",
    "bubus>=1.5.6",
    "google-api-core>=2.25.0",
    "httpx>=0.28.1",
    "portalocker>=2.7.0,<3.0.0",
    "posthog>=3.7.0",
    "psutil>=7.0.0",
    "pydantic>=2.11.5",
    "pyobjc>=11.0; platform_system == 'darwin'",
    "python-dotenv>=1.0.1",
    "requests>=2.32.3",
    "screeninfo>=0.8.1; platform_system != 'darwin'",
    "typing-extensions>=4.12.2",
    "uuid7>=0.1.0",
    "authlib>=1.6.0",
    "google-genai>=1.29.0,<2.0.0",
    "openai>=1.99.2,<2.0.0",
    "anthropic>=0.58.2,<1.0.0",
    "groq>=0.30.0",
    "ollama>=0.5.1",
    "google-api-python-client>=2.174.0",
    "google-auth>=2.40.3",
    "google-auth-oauthlib>=1.2.2",
    "mcp>=1.10.1",
    "pypdf>=5.7.0",
<<<<<<< HEAD
    "reportlab>=4.0.0",
=======
    "cdp-use>=1.4.0",
    "markdown-pdf==1.5",
    "pyotp>=2.9.0",
    "html2text>=2025.4.15",
    "pillow>=11.2.1",
>>>>>>> 711edaeb
]
# google-api-core: only used for Google LLM APIs
# pyperclip: only used for examples that use copy/paste
# pyobjc: only used to get screen resolution on macOS
# screeninfo: only used to get screen resolution on Linux/Windows
# markdownify: used for page text content extraction for passing to LLM
# openai: datalib,voice-helpers are actually NOT NEEDED but openai produces noisy errors on exit without them TODO: fix
# rich: used for terminal formatting and styling in CLI
# click: used for command-line argument parsing
# textual: used for terminal UI

[project.optional-dependencies]
cli = [
    "rich>=14.0.0",
    "click>=8.1.8",
    "textual>=3.2.0",
]
aws = [
    "boto3>=1.38.45"
]
examples = [
    "agentmail>=0.0.53",
    # botocore: only needed for Bedrock Claude boto3 examples/models/bedrock_claude.py
    "botocore>=1.37.23",
    "imgcat>=0.6.0",
    # "stagehand-py>=0.3.6",
    # "browserbase>=0.4.0",
    "langchain-openai>=0.3.26",
]
eval = [
    "lmnr[all]==0.7.10",
    "anyio>=4.9.0",
    "psutil>=7.0.0",
    "datamodel-code-generator>=0.26.0",
    "hyperbrowser==0.47.0",
    "browserbase==1.4.0",
]
all = [
    "browser-use[cli,examples,aws]",
]

# will prefer to use local source code checked out in ../../browser-use (if present) instead of pypi browser-use package
# [tool.uv.sources]
# bubus = { path = "../bubus", editable = true }


[project.urls]
Repository = "https://github.com/browser-use/browser-use"

[project.scripts]
browseruse = "browser_use.cli:main"
browser-use = "browser_use.cli:main"

[build-system]
requires = ["hatchling"]
build-backend = "hatchling.build"


[tool.codespell]
ignore-words-list = "bu,wit,dont,cant,wont,re-use,re-used,re-using,re-usable,thats,doesnt,doubleclick"
skip = "*.json"

[tool.ruff]
line-length = 130
fix = true

[tool.ruff.lint]
select = ["ASYNC", "E", "F", "FAST", "I", "PLE"]
ignore = ["ASYNC109", "E101", "E402", "E501", "F841", "E731", "W291"]  # TODO: determine if adding timeouts to all the unbounded async functions is needed / worth-it so we can un-ignore ASYNC109
unfixable = ["E101", "E402", "E501", "F841", "E731"]

[tool.ruff.format]
quote-style = "single"
indent-style = "tab"
line-ending = "lf"
docstring-code-format = true
docstring-code-line-length = 140
skip-magic-trailing-comma = false

[tool.pyright]
typeCheckingMode = "basic"
exclude = [".venv/", ".git/", "__pycache__/", "./test_*.py", "./debug_*.py", "private_example/", "debug/*", "tests/scripts/*", "tests/old/*", "browser_use/dom/playground/*"]
venvPath = "."
venv = ".venv"


[tool.hatch.build]
include = [
    "browser_use/**/*.py",
    "!browser_use/**/tests/*.py",
    "!browser_use/**/tests.py",
    "browser_use/agent/system_prompt.md",
    "browser_use/agent/system_prompt_no_thinking.md",
    "browser_use/agent/system_prompt_flash.md",
    "browser_use/py.typed",
    "browser_use/dom/**/*.js",
    "!tests/**/*.py",
    "!debug/*",
]

[tool.pytest.ini_options]
timeout = 300
asyncio_mode = "auto"
asyncio_default_fixture_loop_scope = "session"
asyncio_default_test_loop_scope = "session"
markers = [
    "slow: marks tests as slow (deselect with `-m 'not slow'`)",
    "integration: marks tests as integration tests",
    "unit: marks tests as unit tests",
    "asyncio: mark tests as async tests",
]
testpaths = [
    "tests"
]
python_files = ["test_*.py", "*_test.py"]
addopts = "-svx --strict-markers --tb=short --dist=loadscope"
log_cli = true
log_cli_format = "%(levelname)-8s [%(name)s] %(message)s"
filterwarnings = [
    "ignore::pytest.PytestDeprecationWarning",
    "ignore::DeprecationWarning",
]
log_level = "DEBUG"


[tool.hatch.metadata]
allow-direct-references = true

[tool.uv]
# required-environments = [
#     "sys_platform == 'darwin' and platform_machine == 'arm64'",
#     "sys_platform == 'darwin' and platform_machine == 'x86_64'",
#     "sys_platform == 'linux' and platform_machine == 'x86_64'",
#     "sys_platform == 'linux' and platform_machine == 'aarch64'",
#     # "sys_platform == 'linux' and platform_machine == 'arm64'",  # no pytorch wheels available yet
#     "sys_platform == 'win32' and platform_machine == 'x86_64'",
#     # "sys_platform == 'win32' and platform_machine == 'arm64'",  # no pytorch wheels available yet
# ]
dev-dependencies = [
    "ruff>=0.11.2",
    "tokencost>=0.1.16",
    "build>=1.2.2",
    "pytest>=8.3.5",
    "pytest-asyncio>=1.0.0",
    "pytest-httpserver>=1.0.8",
    "fastapi>=0.115.8",
    "inngest>=0.4.19",
    "uvicorn>=0.34.0",
    "ipdb>=0.13.13",
    "pre-commit>=4.2.0",
    "codespell>=2.4.1",
    "pyright>=1.1.403",
    "ty>=0.0.1a1",
    "pytest-xdist>=3.7.0",
    "lmnr[all]==0.7.10",
    # "pytest-playwright-asyncio>=0.7.0",  # not actually needed I think
    "pytest-timeout>=2.4.0",
    "pydantic_settings>=2.10.1"
]<|MERGE_RESOLUTION|>--- conflicted
+++ resolved
@@ -38,15 +38,11 @@
     "google-auth-oauthlib>=1.2.2",
     "mcp>=1.10.1",
     "pypdf>=5.7.0",
-<<<<<<< HEAD
     "reportlab>=4.0.0",
-=======
     "cdp-use>=1.4.0",
-    "markdown-pdf==1.5",
     "pyotp>=2.9.0",
     "html2text>=2025.4.15",
     "pillow>=11.2.1",
->>>>>>> 711edaeb
 ]
 # google-api-core: only used for Google LLM APIs
 # pyperclip: only used for examples that use copy/paste
